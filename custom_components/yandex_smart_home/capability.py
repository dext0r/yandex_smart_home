"""Implement the Yandex Smart Home capabilities."""
import logging

from homeassistant.components import (
    climate,
    cover,
    group,
    fan,
    humidifier,
    input_boolean,
    media_player,
    light,
    scene,
    script,
    switch,
    vacuum,
    water_heater,
    lock,
)
from homeassistant.const import (
    ATTR_ENTITY_ID,
    ATTR_SUPPORTED_FEATURES,
    SERVICE_CLOSE_COVER,
    SERVICE_OPEN_COVER,
    SERVICE_TURN_OFF,
    SERVICE_TURN_ON,
    SERVICE_VOLUME_MUTE,
    SERVICE_LOCK,
    SERVICE_UNLOCK,
    STATE_OFF,
    STATE_ON,
)

from homeassistant.components.water_heater import (
    STATE_ELECTRIC, SERVICE_SET_OPERATION_MODE
)
from homeassistant.core import DOMAIN as HA_DOMAIN
from homeassistant.util import color as color_util

from .const import (
    DOMAIN,
    ERR_INVALID_VALUE,
    ERR_NOT_SUPPORTED_IN_CURRENT_MODE,
    CONF_CHANNEL_SET_VIA_MEDIA_CONTENT_ID, CONF_RELATIVE_VOLUME_ONLY,
    CONF_ENTITY_RANGE_MAX, CONF_ENTITY_RANGE_MIN, 
    CONF_ENTITY_RANGE_PRECISION, CONF_ENTITY_RANGE,
    CONF_ENTITY_MODE_MAP, NOTIFIER_ENABLED)
from .error import SmartHomeError

_LOGGER = logging.getLogger(__name__)

PREFIX_CAPABILITIES = 'devices.capabilities.'
CAPABILITIES_ONOFF = PREFIX_CAPABILITIES + 'on_off'
CAPABILITIES_TOGGLE = PREFIX_CAPABILITIES + 'toggle'
CAPABILITIES_RANGE = PREFIX_CAPABILITIES + 'range'
CAPABILITIES_MODE = PREFIX_CAPABILITIES + 'mode'
CAPABILITIES_COLOR_SETTING = PREFIX_CAPABILITIES + 'color_setting'

CAPABILITIES = []


def register_capability(capability):
    """Decorate a function to register a capability."""
    CAPABILITIES.append(capability)
    return capability


class _Capability:
    """Represents a Capability."""

    type = ''
    instance = ''
    reportable = False

    def __init__(self, hass, state, entity_config):
        """Initialize a trait for a state."""
        self.hass = hass
        self.state = state
        self.entity_config = entity_config
        self.retrievable = True
        self.reportable = hass.data[DOMAIN][NOTIFIER_ENABLED]

    def description(self):
        """Return description for a devices request."""
        response = {
            'type': self.type,
            'retrievable': self.retrievable,
            'reportable': self.reportable,
        }
        parameters = self.parameters()
        if parameters is not None:
            response['parameters'] = parameters

        return response

    def get_state(self):
        """Return the state of this capability for this entity."""
        value = self.get_value()
        return {
            'type': self.type,
            'state':  {
                'instance': self.instance,
                'value': value
            }
        } if value is not None else None

    def parameters(self):
        """Return parameters for a devices request."""
        raise NotImplementedError

    def get_value(self):
        """Return the state value of this capability for this entity."""
        raise NotImplementedError

    async def set_state(self, data, state):
        """Set device state."""
        raise NotImplementedError


@register_capability
class OnOffCapability(_Capability):
    """On_off to offer basic on and off functionality.

    https://yandex.ru/dev/dialogs/alice/doc/smart-home/concepts/on_off-docpage/
    """

    type = CAPABILITIES_ONOFF
    instance = 'on'

    water_heater_operations = {
        STATE_ON: [STATE_ON, 'On', 'ON', STATE_ELECTRIC],
        STATE_OFF: [STATE_OFF, 'Off', 'OFF'],
    }

    def __init__(self, hass, state, config):
        super().__init__(hass, state, config)
        self.retrievable = state.domain != scene.DOMAIN and state.domain != \
            script.DOMAIN

    @staticmethod
    def get_water_heater_operation(required_mode, operations_list):
        for operation in OnOffCapability.water_heater_operations[required_mode]:
            if operation in operations_list:
                return operation
        return None

    @staticmethod
    def supported(domain, features, entity_config, attributes):
        """Test if state is supported."""
        if domain == media_player.DOMAIN:
            return features & media_player.SUPPORT_TURN_ON and features & media_player.SUPPORT_TURN_OFF

        if domain == vacuum.DOMAIN:
            return (features & vacuum.SUPPORT_START and (
                        features & vacuum.SUPPORT_RETURN_HOME or features & vacuum.SUPPORT_STOP)) or (
                               features & vacuum.SUPPORT_TURN_ON and features & vacuum.SUPPORT_TURN_OFF)

        if domain == water_heater.DOMAIN and features & water_heater.SUPPORT_OPERATION_MODE:
            operation_list = attributes.get(water_heater.ATTR_OPERATION_LIST)
            if OnOffCapability.get_water_heater_operation(STATE_ON, operation_list) is None:
                return False
            if OnOffCapability.get_water_heater_operation(STATE_OFF, operation_list) is None:
                return False
            return True

        return domain in (
            cover.DOMAIN,
            group.DOMAIN,
            input_boolean.DOMAIN,
            switch.DOMAIN,
            fan.DOMAIN,
            light.DOMAIN,
            climate.DOMAIN,
            scene.DOMAIN,
            script.DOMAIN,
            lock.DOMAIN,
            humidifier.DOMAIN,
        )

    def parameters(self):
        """Return parameters for a devices request."""
        return None

    def get_value(self):
        """Return the state value of this capability for this entity."""
        if self.state.domain == cover.DOMAIN:
            return self.state.state == cover.STATE_OPEN
        elif self.state.domain == vacuum.DOMAIN:
            return self.state.state == STATE_ON or self.state.state == \
                   vacuum.STATE_CLEANING
        elif self.state.domain == climate.DOMAIN:
            return self.state.state != climate.HVAC_MODE_OFF
        elif self.state.domain == lock.DOMAIN:
            return self.state.state == lock.STATE_UNLOCKED
        elif self.state.domain == water_heater.DOMAIN:
            operation_mode = self.state.attributes.get(water_heater.ATTR_OPERATION_MODE)
            operation_list = self.state.attributes.get(water_heater.ATTR_OPERATION_LIST)
            return operation_mode != OnOffCapability.get_water_heater_operation(STATE_OFF, operation_list)
        else:
            return self.state.state != STATE_OFF

    async def set_state(self, data, state):
        """Set device state."""
        domain = self.state.domain

        if type(state['value']) is not bool:
            raise SmartHomeError(ERR_INVALID_VALUE, "Value is not boolean")

        service_domain = domain
        service_data = {
            ATTR_ENTITY_ID: self.state.entity_id
        }
        if domain == group.DOMAIN:
            service_domain = HA_DOMAIN
            service = SERVICE_TURN_ON if state['value'] else SERVICE_TURN_OFF
        elif domain == cover.DOMAIN:
            service = SERVICE_OPEN_COVER if state['value'] else \
                SERVICE_CLOSE_COVER
        elif domain == vacuum.DOMAIN:
            features = self.state.attributes.get(ATTR_SUPPORTED_FEATURES)
            if state['value']:
                if features & vacuum.SUPPORT_START:
                    service = vacuum.SERVICE_START
                else:
                    service = SERVICE_TURN_ON
            else:
                if features & vacuum.SUPPORT_RETURN_HOME:
                    service = vacuum.SERVICE_RETURN_TO_BASE
                elif features & vacuum.SUPPORT_STOP:
                    service = vacuum.SERVICE_STOP
                else:
                    service = SERVICE_TURN_OFF
        elif self.state.domain == scene.DOMAIN or self.state.domain == \
                script.DOMAIN:
            service = SERVICE_TURN_ON
        elif self.state.domain == lock.DOMAIN:
            service = SERVICE_UNLOCK if state['value'] else \
                SERVICE_LOCK
        elif self.state.domain == water_heater.DOMAIN:
            operation_list = self.state.attributes.get(water_heater.ATTR_OPERATION_LIST)
            service = SERVICE_SET_OPERATION_MODE
            if state['value']:
                service_data[water_heater.ATTR_OPERATION_MODE] = \
                    OnOffCapability.get_water_heater_operation(STATE_ON, operation_list)
            else:
                service_data[water_heater.ATTR_OPERATION_MODE] = \
                    OnOffCapability.get_water_heater_operation(STATE_OFF, operation_list)
        else:
            service = SERVICE_TURN_ON if state['value'] else SERVICE_TURN_OFF

        await self.hass.services.async_call(service_domain, service, service_data,
                                            blocking=self.state.domain != script.DOMAIN, context=data.context)


class _ToggleCapability(_Capability):
    """Base toggle functionality.
        https://yandex.ru/dev/dialogs/alice/doc/smart-home/concepts/toggle-docpage/
        """

    type = CAPABILITIES_TOGGLE

    def parameters(self):
        """Return parameters for a devices request."""
        return {
            'instance': self.instance
        }


@register_capability
class MuteCapability(_ToggleCapability):
    """Mute and unmute functionality."""

    instance = 'mute'

    @staticmethod
    def supported(domain, features, entity_config, attributes):
        """Test if state is supported."""
        return domain == media_player.DOMAIN and features & \
            media_player.SUPPORT_VOLUME_MUTE

    def get_value(self):
        """Return the state value of this capability for this entity."""
        muted = self.state.attributes.get(media_player.ATTR_MEDIA_VOLUME_MUTED)

        return bool(muted)

    async def set_state(self, data, state):
        """Set device state."""
        if type(state['value']) is not bool:
            raise SmartHomeError(ERR_INVALID_VALUE, "Value is not boolean")

        muted = self.state.attributes.get(media_player.ATTR_MEDIA_VOLUME_MUTED)
        if muted is None:
            raise SmartHomeError(ERR_NOT_SUPPORTED_IN_CURRENT_MODE,
                                 "Device probably turned off")

        await self.hass.services.async_call(
            self.state.domain,
            SERVICE_VOLUME_MUTE, {
                ATTR_ENTITY_ID: self.state.entity_id,
                media_player.ATTR_MEDIA_VOLUME_MUTED: state['value']
            }, blocking=True, context=data.context)


@register_capability
class PauseCapability(_ToggleCapability):
    """Pause and unpause functionality."""

    instance = 'pause'

    @staticmethod
    def supported(domain, features, entity_config, attributes):
        """Test if state is supported."""
        if domain == media_player.DOMAIN:
            return features & media_player.SUPPORT_PAUSE and features & media_player.SUPPORT_PLAY
        elif domain == vacuum.DOMAIN:
            return features & vacuum.SUPPORT_PAUSE
        return False

    def get_value(self):
        """Return the state value of this capability for this entity."""
        if self.state.domain == media_player.DOMAIN:
            return bool(self.state.state != media_player.STATE_PLAYING)
        elif self.state.domain == vacuum.DOMAIN:
            return self.state.state == vacuum.STATE_PAUSED
        return None

    async def set_state(self, data, state):
        """Set device state."""
        if type(state['value']) is not bool:
            raise SmartHomeError(ERR_INVALID_VALUE, "Value is not boolean")

        if self.state.domain == media_player.DOMAIN:
            if state['value']:
                service = media_player.SERVICE_MEDIA_PAUSE
            else:
                service = media_player.SERVICE_MEDIA_PLAY
        elif self.state.domain == vacuum.DOMAIN:
            if state['value']:
                service = vacuum.SERVICE_PAUSE
            else:
                service = vacuum.SERVICE_START
        else:
            raise SmartHomeError(ERR_INVALID_VALUE, "Unsupported domain")

        await self.hass.services.async_call(
            self.state.domain,
            service, {
                ATTR_ENTITY_ID: self.state.entity_id
            }, blocking=True, context=data.context)


@register_capability
class OscillationCapability(_ToggleCapability):
    """Oscillation functionality."""

    instance = 'oscillation'

    @staticmethod
    def supported(domain, features, entity_config, attributes):
        """Test if state is supported."""
        return domain == fan.DOMAIN and features & fan.SUPPORT_OSCILLATE

    def get_value(self):
        """Return the state value of this capability for this entity."""
        return bool(self.state.attributes.get(fan.ATTR_OSCILLATING))

    async def set_state(self, data, state):
        """Set device state."""
        if type(state['value']) is not bool:
            raise SmartHomeError(ERR_INVALID_VALUE, "Value is not boolean")

        await self.hass.services.async_call(
            self.state.domain,
            fan.SERVICE_OSCILLATE, {
                ATTR_ENTITY_ID: self.state.entity_id,
                fan.ATTR_OSCILLATING: state['value']
            }, blocking=True, context=data.context)


class _ModeCapability(_Capability):
    """Base class of capabilities with mode functionality like thermostat mode
    or fan speed.

    https://yandex.ru/dev/dialogs/alice/doc/smart-home/concepts/mode-docpage/
    """

    type = CAPABILITIES_MODE
    modes_map = {}

    def get_modes_map_from_config(self):
        if CONF_ENTITY_MODE_MAP in self.entity_config:
            modes = self.entity_config.get(CONF_ENTITY_MODE_MAP)
            if self.instance in modes:
                return modes.get(self.instance)
        return None

    def get_yandex_mode_by_ha_mode(self, ha_mode):
        modes = self.get_modes_map_from_config()
        if modes is None:
            modes = self.modes_map

        for yandex_mode, names in modes.items():
            if str(ha_mode).lower() in names:
                return yandex_mode
        return None

    def get_ha_mode_by_yandex_mode(self, yandex_mode, available_modes):
        modes = self.get_modes_map_from_config()
        if modes is None:
            modes = self.modes_map

        ha_modes = modes[yandex_mode]
        for ha_mode in ha_modes:
            for am in available_modes:
                if str(am).lower() == ha_mode:
                    return ha_mode
        return None


@register_capability
class ThermostatCapability(_ModeCapability):
    """Thermostat functionality"""

    instance = 'thermostat'
<<<<<<< HEAD
    modes_map = {
        'heat': [climate.const.HVAC_MODE_HEAT],
        'cool': [climate.const.HVAC_MODE_COOL],
        'auto': [climate.const.HVAC_MODE_AUTO],
        'dry': [climate.const.HVAC_MODE_DRY],
        'fan_only': [climate.const.HVAC_MODE_FAN_ONLY],
=======

    modes_map = {
        climate.const.HVAC_MODE_HEAT: 'heat',
        climate.const.HVAC_MODE_COOL: 'cool',
        climate.const.HVAC_MODE_AUTO: 'auto',
        climate.const.HVAC_MODE_DRY: 'dry',
        climate.const.HVAC_MODE_FAN_ONLY: 'fan_only'
>>>>>>> 14a66813
    }

    @staticmethod
    def supported(domain, features, entity_config, attributes):
        """Test if state is supported."""
        if domain == climate.DOMAIN:
            operation_list = attributes.get(climate.ATTR_HVAC_MODES)
            for operation in operation_list:
                if operation in ThermostatCapability.modes_map:
                    return True
        return False

    def parameters(self):
        """Return parameters for a devices request."""
        operation_list = self.state.attributes.get(climate.ATTR_HVAC_MODES)
        modes = []
        added = []

        for ha_value in operation_list:
            value = self.get_yandex_mode_by_ha_mode(ha_value)
            if value is not None and value not in added:
                modes.append({'value': value})
                added.append(value)

        return {
            'instance': self.instance,
            'modes': modes,
            'ordered': False
        }

    def get_value(self):
        """Return the state value of this capability for this entity."""
        operation = self.state.state

<<<<<<< HEAD
        if operation is not None:
            yandex_value = self.get_yandex_mode_by_ha_mode(operation)
            if yandex_value is not None:
                return yandex_value

        modes = self.parameters()['modes']

=======
        if operation is not None and operation in self.modes_map:
            return self.modes_map[operation]

        if operation is not None:
            yandex_value = self.get_yandex_mode_by_ha_mode(operation)
            if yandex_value is not None:
                return yandex_value

        modes = self.parameters()['modes']

>>>>>>> 14a66813
        return modes[0]['value'] if len(modes) > 0 else 'auto'

    async def set_state(self, data, state):
        """Set device state."""
        value = self.get_ha_mode_by_yandex_mode(state['value'], self.state.attributes.get(climate.ATTR_HVAC_MODES))

        if value is None:
            raise SmartHomeError(ERR_INVALID_VALUE, "Unacceptable value")

        await self.hass.services.async_call(
            climate.DOMAIN,
            climate.SERVICE_SET_HVAC_MODE, {
                ATTR_ENTITY_ID: self.state.entity_id,
                climate.ATTR_HVAC_MODE: value
            }, blocking=True, context=data.context)


@register_capability
class SwingCapability(_ModeCapability):
    """Swing functionality"""

    instance = 'swing'

    modes_map = {
<<<<<<< HEAD
        'vertical': [climate.const.SWING_VERTICAL],
        'horizontal': [climate.const.SWING_HORIZONTAL],
        'stationary': [climate.const.SWING_OFF],
        'auto': [climate.const.SWING_BOTH]
=======
        climate.const.SWING_VERTICAL: 'vertical',
        climate.const.SWING_HORIZONTAL: 'horizontal',
        climate.const.SWING_OFF: 'stationary',
        climate.const.SWING_BOTH: 'auto'
>>>>>>> 14a66813
    }

    @staticmethod
    def supported(domain, features, entity_config, attributes):
        """Test if state is supported."""
        if domain == climate.DOMAIN:
            return features & climate.SUPPORT_SWING_MODE
        return False

    def parameters(self):
        """Return parameters for a devices request."""
        operation_list = self.state.attributes.get(climate.ATTR_SWING_MODES)
        modes = []
        added = []

        for ha_value in operation_list:
            value = self.get_yandex_mode_by_ha_mode(ha_value)
            if value is not None and value not in added:
                modes.append({'value': value})
                added.append(value)

        return {
            'instance': self.instance,
            'modes': modes,
            'ordered': False
        }

    def get_value(self):
        """Return the state value of this capability for this entity."""
        operation = self.state.attributes.get(climate.ATTR_SWING_MODE)

<<<<<<< HEAD
=======
        if operation is not None and operation in self.modes_map:
            return self.modes_map[operation]

>>>>>>> 14a66813
        if operation is not None:
            yandex_value = self.get_yandex_mode_by_ha_mode(operation)
            if yandex_value is not None:
                return yandex_value

        modes = self.parameters()['modes']

        return modes[0]['value'] if len(modes) > 0 else 'auto'

    async def set_state(self, data, state):
        """Set device state."""
        value = self.get_ha_mode_by_yandex_mode(state['value'], self.state.attributes.get(climate.ATTR_SWING_MODES))

        if value is None:
            raise SmartHomeError(ERR_INVALID_VALUE, "Unacceptable value")

        await self.hass.services.async_call(
            climate.DOMAIN,
            climate.SERVICE_SET_SWING_MODE, {
                ATTR_ENTITY_ID: self.state.entity_id,
                climate.ATTR_SWING_MODE: value
            }, blocking=True, context=data.context)


@register_capability
class ProgramCapability(_ModeCapability):
    """Program functionality"""

    instance = "program"

    # Because there is no 1 to 1 compatibility between default humidifier modes and yandex modes,
    # we just chose what is closest or at least not too confusing
    modes_map = {
        'normal': [humidifier.const.MODE_NORMAL],
        'eco': [humidifier.const.MODE_ECO],
        'min': [humidifier.const.MODE_AWAY],
        'turbo': [humidifier.const.MODE_BOOST],
        'medium': [humidifier.const.MODE_COMFORT],
        'max': [humidifier.const.MODE_HOME],
        'quiet': [humidifier.const.MODE_SLEEP],
        'auto': [humidifier.const.MODE_AUTO],
        'high': [humidifier.const.MODE_BABY],
    }

    # For custom modes we fallback to its number
    fallback_program_map = {
        0: "one",
        1: "two",
        2: "three",
        3: "four",
        4: "five",
        5: "six",
        6: "seven",
        7: "eight",
        8: "nine",
        9: "ten",
    }

    @staticmethod
    def supported(domain, features, entity_config, attributes):
        """Test if state is supported."""
        if domain == humidifier.DOMAIN:
            return features & humidifier.SUPPORT_MODES
        return False

    def parameters(self):
        """Return parameters for a devices request."""
        if self.state.domain == humidifier.DOMAIN:
            mode_list = self.state.attributes.get(humidifier.ATTR_AVAILABLE_MODES)
            modes = []
            for mode in mode_list:
                value = self.get_yandex_mode_by_ha_mode(mode)
                if value is not None:
                    modes.append({"value": value})
                # If mapping not found in configuration or default map,
                # enumerate the mode by its position in the mode list
                else:
                    mode_index = mode_list.index(mode)
                    if mode_index <= 10:
                        modes.append({"value": self.fallback_program_map[mode_index]})
        else:
            raise SmartHomeError(ERR_INVALID_VALUE, "Unsupported domain")

        return {"instance": self.instance, "modes": modes, "ordered": False}

    def get_value(self):
        """Return the state value of this capability for this entity."""
        if self.state.domain == humidifier.DOMAIN:
            mode = self.state.attributes.get(humidifier.ATTR_MODE)
            if mode is not None:
                ya_mode = self.get_yandex_mode_by_ha_mode(mode)
                if ya_mode is not None:
                    return ya_mode

                # Fallback into numeric mode
                mode_list = self.state.attributes.get(humidifier.ATTR_AVAILABLE_MODES)
                mode_index = mode_list.index(mode)
                if mode_index <= 10:
                    return self.fallback_program_map[mode_index]
        else:
            raise SmartHomeError(ERR_INVALID_VALUE, "Unsupported domain")

        return "auto"

    async def set_state(self, data, state):
        """Set device state."""
        value = None
        if self.state.domain == humidifier.DOMAIN:
            service = humidifier.SERVICE_SET_MODE
            attr = humidifier.ATTR_MODE

            mode_list = self.state.attributes.get(humidifier.ATTR_AVAILABLE_MODES)
            try:
                value = self.get_ha_mode_by_yandex_mode(state["value"], mode_list)
            except KeyError:
                pass

            if value is None:
                for humidifier_value, yandex_value in self.fallback_program_map.items():
                    if yandex_value == state["value"]:
                        value = mode_list[humidifier_value]
                        break
        else:
            raise SmartHomeError(ERR_INVALID_VALUE, "Unsupported domain")

        if value is None or value not in mode_list:
            raise SmartHomeError(ERR_INVALID_VALUE, "Unacceptable value")

        await self.hass.services.async_call(
            self.state.domain,
            service,
            {ATTR_ENTITY_ID: self.state.entity_id, attr: value},
            blocking=True,
            context=data.context,
        )


@register_capability
class InputSourceCapability(_ModeCapability):
    """Input Source functionality"""

    instance = 'input_source'

    media_player_source_map = {
        1: 'one',
        2: 'two',
        3: 'three',
        4: 'four',
        5: 'five',
        6: 'six',
        7: 'seven',
        8: 'eight',
        9: 'nine',
        10: 'ten'
    }

    @staticmethod
    def supported(domain, features, entity_config, attributes):
        """Test if state is supported."""
        return domain == media_player.DOMAIN \
            and features & media_player.SUPPORT_SELECT_SOURCE \
            and attributes.get(media_player.ATTR_INPUT_SOURCE_LIST) is not None

    def parameters(self):
        """Return parameters for a devices request."""
        source_list = self.state.attributes.get(media_player.ATTR_INPUT_SOURCE_LIST)
        modes = []
        if source_list is not None:
            for i in range(0, min(len(source_list), 10)):
                modes.append({'value': self.media_player_source_map[i + 1]})

        return {
            'instance': self.instance,
            'modes': modes,
            'ordered': True
        }

    def get_value(self):
        """Return the state value of this capability for this entity."""
        source = self.state.attributes.get(media_player.ATTR_INPUT_SOURCE)
        source_list = self.state.attributes.get(media_player.ATTR_INPUT_SOURCE_LIST)
        if source_list is not None and source in source_list:
            return self.media_player_source_map[min(source_list.index(source) + 1, 10)]
        return self.media_player_source_map[1]

    async def set_state(self, data, state):
        """Set device state."""
        value = None
        source_list = self.state.attributes.get(media_player.ATTR_INPUT_SOURCE_LIST)
        for index, yandex_value in self.media_player_source_map.items():
            if yandex_value == state['value']:
                if index <= len(source_list):
                    value = source_list[index - 1]
                break

        if value is None:
            raise SmartHomeError(ERR_INVALID_VALUE, "Unacceptable value")

        await self.hass.services.async_call(
            media_player.DOMAIN,
            media_player.SERVICE_SELECT_SOURCE, {
                ATTR_ENTITY_ID: self.state.entity_id,
                media_player.const.ATTR_INPUT_SOURCE: value,
            }, blocking=True, context=data.context)


@register_capability
class FanSpeedCapability(_ModeCapability):
    """Fan speed functionality."""

    instance = 'fan_speed'

    modes_map = {
        'auto': [climate.const.FAN_AUTO, climate.const.FAN_ON],
        'quiet': [fan.SPEED_OFF, climate.const.FAN_OFF, 'silent', 'level 1'],
        'low': [fan.SPEED_LOW, climate.const.FAN_LOW, 'min', 'level 2'],
        'medium': [fan.SPEED_LOW, fan.SPEED_MEDIUM, climate.const.FAN_MEDIUM, climate.const.FAN_MIDDLE, 'level 3'],
        'high': [fan.SPEED_HIGH, climate.const.FAN_HIGH, 'strong', 'favorite', 'level 4'],
        'turbo': [climate.const.FAN_FOCUS, 'max', 'level 5'],
    }

    @staticmethod
    def supported(domain, features, entity_config, attributes):
        """Test if state is supported."""
        if domain == climate.DOMAIN:
            return features & climate.SUPPORT_FAN_MODE
        elif domain == fan.DOMAIN:
            return features & fan.SUPPORT_SET_SPEED
        return False

    def parameters(self):
        """Return parameters for a devices request."""
        if self.state.domain == climate.DOMAIN:
            speed_list = self.state.attributes.get(climate.ATTR_FAN_MODES)
        elif self.state.domain == fan.DOMAIN:
            speed_list = self.state.attributes.get(fan.ATTR_SPEED_LIST)
        else:
            speed_list = []

        speeds = []
        added = []
        for ha_value in speed_list:
            value = self.get_yandex_mode_by_ha_mode(ha_value)
            if value is not None and value not in added:
                speeds.append({'value': value})
                added.append(value)

        return {
            'instance': self.instance,
            'modes': speeds,
            'ordered': True
        }

    def get_ha_by_yandex_value(self, yandex_value):
        if self.state.domain == climate.DOMAIN:
            speed_list = self.state.attributes.get(climate.ATTR_FAN_MODES)
        elif self.state.domain == fan.DOMAIN:
            speed_list = self.state.attributes.get(fan.ATTR_SPEED_LIST)
        else:
            return None

        return self.get_ha_mode_by_yandex_mode(yandex_value, speed_list)

    def get_value(self):
        """Return the state value of this capability for this entity."""
        if self.state.domain == climate.DOMAIN:
            ha_value = self.state.attributes.get(climate.ATTR_FAN_MODE)
        elif self.state.domain == fan.DOMAIN:
            ha_value = self.state.attributes.get(fan.ATTR_SPEED)
        else:
            ha_value = None

        if ha_value is not None:
            yandex_value = self.get_yandex_mode_by_ha_mode(ha_value)
            if yandex_value is not None:
                return yandex_value

        modes = self.parameters()['modes']

        return modes[0]['value'] if len(modes) > 0 else 'auto'

    async def set_state(self, data, state):
        """Set device state."""
        value = self.get_ha_by_yandex_value(state['value'])

        if value is None:
            raise SmartHomeError(ERR_INVALID_VALUE, "Unsupported value")

        if self.state.domain == climate.DOMAIN:
            service = climate.SERVICE_SET_FAN_MODE
            attr = climate.ATTR_FAN_MODE
        elif self.state.domain == fan.DOMAIN:
            service = fan.SERVICE_SET_SPEED
            attr = fan.ATTR_SPEED
        else:
            raise SmartHomeError(ERR_INVALID_VALUE, "Unsupported domain")

        await self.hass.services.async_call(
            self.state.domain,
            service, {
                ATTR_ENTITY_ID: self.state.entity_id,
                attr: value
            }, blocking=True, context=data.context)


class _RangeCapability(_Capability):
    """Base class of capabilities with range functionality like volume or
    brightness.

    https://yandex.ru/dev/dialogs/alice/doc/smart-home/concepts/range-docpage/
    """

    type = CAPABILITIES_RANGE

@register_capability
class CoverLevelCapability(_RangeCapability):
    """Set cover level"""
    
    instance = 'open'

    @staticmethod
    def supported(domain, features, entity_config, attributes):
        """Test if state is supported."""
        if domain == cover.DOMAIN:
            return features & cover.SUPPORT_SET_POSITION
        return False

    def parameters(self):
        """Return parameters for a devices request."""
        return {
                "instance": self.instance,
                "range": {
                    "max": 100,
                    "min": 0,
                    "precision": 1
                },
                "unit": "unit.percent"
            }

    def get_value(self):
        """Return the state value of this capability for this entity."""
        position = None
        if self.state.domain == cover.DOMAIN:
            position = self.state.attributes.get(cover.ATTR_CURRENT_POSITION)

        if position is None:
            return 0
        else:
            return float(position)

    async def set_state(self, data, state):
        """Set device state."""
        if self.state.domain == cover.DOMAIN:
            service = cover.SERVICE_SET_COVER_POSITION
            attr = cover.ATTR_POSITION
        else:
             raise SmartHomeError(ERR_INVALID_VALUE, "Unsupported domain")
             
        value = state['value']
        if value < 0:
            value = min(self.get_value() + value, 0)
        
        await self.hass.services.async_call(
            self.state.domain,
            service, {
                ATTR_ENTITY_ID: self.state.entity_id,
                attr: value
            }, blocking=True, context=data.context)

@register_capability
class TemperatureCapability(_RangeCapability):
    """Set temperature functionality."""

    instance = 'temperature'

    @staticmethod
    def supported(domain, features, entity_config, attributes):
        """Test if state is supported."""
        if domain == water_heater.DOMAIN:
            return features & water_heater.SUPPORT_TARGET_TEMPERATURE
        elif domain == climate.DOMAIN:
            return features & climate.const.SUPPORT_TARGET_TEMPERATURE
        return False

    def parameters(self):
        """Return parameters for a devices request."""
        if self.state.domain == water_heater.DOMAIN:
            min_temp = self.state.attributes.get(water_heater.ATTR_MIN_TEMP)
            max_temp = self.state.attributes.get(water_heater.ATTR_MAX_TEMP)
            precision = 0.5
        elif self.state.domain == climate.DOMAIN:
            min_temp = self.state.attributes.get(climate.ATTR_MIN_TEMP)
            max_temp = self.state.attributes.get(climate.ATTR_MAX_TEMP)
            precision = self.state.attributes.get(climate.ATTR_TARGET_TEMP_STEP, 0.5)
        else:
            min_temp = 0
            max_temp = 100
            precision = 0.5
        return {
            'instance': self.instance,
            'unit': 'unit.temperature.celsius',
            'range': {
                'min': min_temp,
                'max': max_temp,
                'precision': precision
            }
        }

    def get_value(self):
        """Return the state value of this capability for this entity."""
        temperature = None
        if self.state.domain == water_heater.DOMAIN:
            temperature = self.state.attributes.get(water_heater.ATTR_TEMPERATURE)
        elif self.state.domain == climate.DOMAIN:
            temperature = self.state.attributes.get(climate.ATTR_TEMPERATURE)
        if temperature is None:
            return 0
        else:
            return float(temperature)

    async def set_state(self, data, state):
        """Set device state."""

        if self.state.domain == water_heater.DOMAIN:
            service = water_heater.SERVICE_SET_TEMPERATURE
            attr = water_heater.ATTR_TEMPERATURE
        elif self.state.domain == climate.DOMAIN:
            service = climate.SERVICE_SET_TEMPERATURE
            attr = climate.ATTR_TEMPERATURE
        else:
            raise SmartHomeError(ERR_INVALID_VALUE, "Unsupported domain")

        new_value = state['value']
        if 'relative' in state and state['relative'] and self.state.domain == climate.DOMAIN:
            new_value = self.state.attributes.get(climate.ATTR_TEMPERATURE) + state['value']

        await self.hass.services.async_call(
            self.state.domain,
            service, {
                ATTR_ENTITY_ID: self.state.entity_id,
                attr: new_value
            }, blocking=True, context=data.context)


@register_capability
class HumidityCapability(_RangeCapability):
    """Set humidity functionality."""

    instance = "humidity"

    @staticmethod
    def supported(domain, features, entity_config, attributes):
        """Test if state is supported."""
        if domain == humidifier.DOMAIN:
            return True
        return False

    def parameters(self):
        """Return parameters for a devices request."""
        if self.state.domain == humidifier.DOMAIN:
            min_humidity = self.state.attributes.get(humidifier.ATTR_MIN_HUMIDITY)
            max_humidity = self.state.attributes.get(humidifier.ATTR_MAX_HUMIDITY)
            precision = 1
        else:
            min_humidity = 0
            max_humidity = 100
            precision = 1
        return {
            "instance": self.instance,
            "unit": "unit.percent",
            "range": {"min": min_humidity, "max": max_humidity, "precision": precision},
        }

    def get_value(self):
        """Return the state value of this capability for this entity."""
        humidity = None
        if self.state.domain == humidifier.DOMAIN:
            humidity = self.state.attributes.get(humidifier.ATTR_HUMIDITY)

        if humidity is None:
            return 0
        else:
            return float(humidity)

    async def set_state(self, data, state):
        """Set device state."""

        if self.state.domain == humidifier.DOMAIN:
            service = humidifier.SERVICE_SET_HUMIDITY
            attr = humidifier.ATTR_HUMIDITY
        else:
            raise SmartHomeError(ERR_INVALID_VALUE, "Unsupported domain")

        await self.hass.services.async_call(
            self.state.domain,
            service,
            {ATTR_ENTITY_ID: self.state.entity_id, attr: state["value"]},
            blocking=True,
            context=data.context,
        )


@register_capability
class BrightnessCapability(_RangeCapability):
    """Set brightness functionality."""

    instance = 'brightness'

    @staticmethod
    def supported(domain, features, entity_config, attributes):
        """Test if state is supported."""
        return domain == light.DOMAIN and (
            features & light.SUPPORT_BRIGHTNESS or light.brightness_supported(attributes.get(light.ATTR_SUPPORTED_COLOR_MODES))
        )

    def parameters(self):
        """Return parameters for a devices request."""
        return {
            'instance': self.instance,
            'unit': 'unit.percent',
            'range': {
                'min': 0,
                'max': 100,
                'precision': 1
            }
        }

    def get_value(self):
        """Return the state value of this capability for this entity."""
        brightness = self.state.attributes.get(light.ATTR_BRIGHTNESS)
        if brightness is None:
            return 0
        else:
            return int(100 * (brightness / 255))

    async def set_state(self, data, state):
        """Set device state."""
        if 'relative' in state and state['relative']:
            attr_name = light.ATTR_BRIGHTNESS_STEP_PCT
        else:
            attr_name = light.ATTR_BRIGHTNESS_PCT
        await self.hass.services.async_call(
            light.DOMAIN,
            light.SERVICE_TURN_ON, {
                ATTR_ENTITY_ID: self.state.entity_id,
                attr_name: state['value']
        }, blocking=True, context=data.context)


@register_capability
class VolumeCapability(_RangeCapability):
    """Set volume functionality."""

    instance = 'volume'

    def __init__(self, hass, state, config):
        super().__init__(hass, state, config)
        features = self.state.attributes.get(ATTR_SUPPORTED_FEATURES, 0)
        self.retrievable = features & media_player.SUPPORT_VOLUME_SET != 0

    @staticmethod
    def supported(domain, features, entity_config, attributes):
        """Test if state is supported."""
        return domain == media_player.DOMAIN and (
                    features & media_player.SUPPORT_VOLUME_STEP or features & media_player.SUPPORT_VOLUME_SET)

    def parameters(self):
        """Return parameters for a devices request."""
        if self.is_relative_volume_only():
            return {
                'instance': self.instance
            }
        else:
            default_values = {
                CONF_ENTITY_RANGE_MAX: 100,
                CONF_ENTITY_RANGE_MIN: 0,
                CONF_ENTITY_RANGE_PRECISION: 1
            }
            vol_max = self.get_entity_range_value(CONF_ENTITY_RANGE_MAX, default_values)
            vol_min = self.get_entity_range_value(CONF_ENTITY_RANGE_MIN, default_values)
            vol_step = self.get_entity_range_value(CONF_ENTITY_RANGE_PRECISION, default_values)
            return {
                'instance': self.instance,
                'random_access': True,
                'range': {
                    'max': vol_max,
                    'min': vol_min,
                    'precision': vol_step
                }
            }

    def is_relative_volume_only(self):
        _LOGGER.debug("CONF_RELATIVE_VOLUME_ONLY: %r" % self.entity_config.get(
            CONF_RELATIVE_VOLUME_ONLY))
        return not self.retrievable or self.entity_config.get(
            CONF_RELATIVE_VOLUME_ONLY)
    
    def get_entity_range_value(self, range_entity, default_values):
        if CONF_ENTITY_RANGE in self.entity_config and range_entity in self.entity_config.get(CONF_ENTITY_RANGE):
            return int(self.entity_config.get(CONF_ENTITY_RANGE).get(range_entity))
        else:
            try:
                return int(default_values[range_entity])
            except KeyError as e:
                _LOGGER.error("Invalid element of range object: %r" % range_entity)
                _LOGGER.error('Undefined unit: {}'.format(e.args[0]))
                return 0

    def get_value(self):
        """Return the state value of this capability for this entity."""
        level = self.state.attributes.get(
            media_player.ATTR_MEDIA_VOLUME_LEVEL)
        if level is None:
            return 0
        else:
            return int(level * 100)

    async def set_state(self, data, state):
        """Set device state."""
        set_volume_level = None
        if 'relative' in state and state['relative']:
            features = self.state.attributes.get(ATTR_SUPPORTED_FEATURES)
            if features & media_player.SUPPORT_VOLUME_STEP:
                if state['value'] > 0:
                    service = media_player.SERVICE_VOLUME_UP
                else:
                    service = media_player.SERVICE_VOLUME_DOWN
                for i in range(abs(state['value'])):
                    await self.hass.services.async_call(
                        media_player.DOMAIN,
                        service, {
                            ATTR_ENTITY_ID: self.state.entity_id
                        }, blocking=True, context=data.context)
            else:
                set_volume_level = (self.get_value() + state['value']) / 100
        else:
            set_volume_level = state['value'] / 100
        if set_volume_level is not None:
            await self.hass.services.async_call(
                media_player.DOMAIN,
                media_player.SERVICE_VOLUME_SET, {
                    ATTR_ENTITY_ID: self.state.entity_id,
                    media_player.const.ATTR_MEDIA_VOLUME_LEVEL: set_volume_level,
                }, blocking=True, context=data.context)


@register_capability
class ChannelCapability(_RangeCapability):
    """Set channel functionality."""

    instance = 'channel'

    def __init__(self, hass, state, config):
        super().__init__(hass, state, config)
        features = self.state.attributes.get(ATTR_SUPPORTED_FEATURES, 0)
        self.retrievable = features & media_player.SUPPORT_PLAY_MEDIA != 0 and \
            self.entity_config.get(CONF_CHANNEL_SET_VIA_MEDIA_CONTENT_ID)

    @staticmethod
    def supported(domain, features, entity_config, attributes):
        """Test if state is supported."""
        return domain == media_player.DOMAIN and (
                (features & media_player.SUPPORT_PLAY_MEDIA and
                    entity_config.get(CONF_CHANNEL_SET_VIA_MEDIA_CONTENT_ID)) or (
                    features & media_player.SUPPORT_PREVIOUS_TRACK
                    and features & media_player.SUPPORT_NEXT_TRACK)
        )

    def parameters(self):
        """Return parameters for a devices request."""
        if self.retrievable:
            return {
                'instance': self.instance,
                'random_access': True,
                'range': {
                    'max': 999,
                    'min': 0,
                    'precision': 1
                }
            }
        else:
            return {
                'instance': self.instance,
                'random_access': False
            }

    def get_value(self):
        """Return the state value of this capability for this entity."""
        if not self.retrievable or self.state.attributes.get(
                media_player.ATTR_MEDIA_CONTENT_TYPE) \
                != media_player.const.MEDIA_TYPE_CHANNEL:
            return 0
        try:
            return int(self.state.attributes.get(
                media_player.ATTR_MEDIA_CONTENT_ID))
        except ValueError:
            return 0
        except TypeError:
            return 0

    async def set_state(self, data, state):
        """Set device state."""
        if 'relative' in state and state['relative']:
            if state['value'] > 0:
                service = media_player.SERVICE_MEDIA_NEXT_TRACK
            else:
                service = media_player.SERVICE_MEDIA_PREVIOUS_TRACK
            await self.hass.services.async_call(
                media_player.DOMAIN,
                service, {
                    ATTR_ENTITY_ID: self.state.entity_id
                }, blocking=True, context=data.context)
        else:
            await self.hass.services.async_call(
                media_player.DOMAIN,
                media_player.SERVICE_PLAY_MEDIA, {
                    ATTR_ENTITY_ID: self.state.entity_id,
                    media_player.const.ATTR_MEDIA_CONTENT_ID: state['value'],
                    media_player.const.ATTR_MEDIA_CONTENT_TYPE:
                        media_player.const.MEDIA_TYPE_CHANNEL,
                }, blocking=True, context=data.context)


class _ColorSettingCapability(_Capability):
    """Base color setting functionality.

    https://yandex.ru/dev/dialogs/alice/doc/smart-home/concepts/color_setting-docpage/
    """

    type = CAPABILITIES_COLOR_SETTING
    scenes_map = {
        'alarm': ['Тревога','Alarm'],
        'alice': ['Алиса','Alice'],
        'candle': ['Свеча','Огонь','Candle','Fire'],
        'dinner': ['Ужин','Dinner'],
        'fantasy': ['Фантазия','Fantasy'],
        'garland': ['Гирлянда','Garland'],
        'jungle': ['Джунгли','Jungle'],
        'movie': ['Кино','Movie'],
        'neon': ['Неон','Neon'],
        'night': ['Ночь','Night'],
        'ocean': ['Океан','Ocean'],
        'party': ['Вечеринка','Party'],
        'reading': ['Чтение','Reading'],
        'rest': ['Отдых','Rest'],
        'romance': ['Романтика','Romance'],
        'siren': ['Сирена','Siren'],
        'sunrise': ['Рассвет','Sunrise'],
        'sunset': ['Закат','Sunset']
    }
    
    def parameters(self):
        """Return parameters for a devices request."""
        result = {}

        features = self.state.attributes.get(ATTR_SUPPORTED_FEATURES, 0)
        supported_color_modes = self.state.attributes.get(light.ATTR_SUPPORTED_COLOR_MODES, [])

        if features & light.SUPPORT_COLOR or light.COLOR_MODE_RGB in supported_color_modes:
            result['color_model'] = 'rgb'

        if features & light.SUPPORT_COLOR_TEMP or light.color_temp_supported(supported_color_modes):
            max_temp = self.state.attributes[light.ATTR_MIN_MIREDS]
            min_temp = self.state.attributes[light.ATTR_MAX_MIREDS]
            result['temperature_k'] = {
                'min': color_util.color_temperature_mired_to_kelvin(min_temp),
                'max': color_util.color_temperature_mired_to_kelvin(max_temp)
            }
            
        if features & light.SUPPORT_EFFECT:
            mapped_scenes = {
                self.get_yandex_scene_by_ha_effect(e)
                for e in self.state.attributes[light.ATTR_EFFECT_LIST]
            }
            supported_scenes = list(set(mapped_scenes) & set(self.scenes_map.keys()))
            if supported_scenes:
                result['color_scene'] = {
                    'scenes': [
                        {'id': s}
                        for s in supported_scenes
                    ]
                }
        return result

    def get_effect_map_from_config(self):
        scenes = self.scenes_map
        if CONF_ENTITY_MODE_MAP in self.entity_config:
            modes = self.entity_config.get(CONF_ENTITY_MODE_MAP)
            if self.instance in modes:
                cfg_scenes = modes.get(self.instance)
                for yandex_scene in scenes:
                    if yandex_scene in cfg_scenes.keys():
                        scenes[yandex_scene] = cfg_scenes[yandex_scene]
                
        return scenes

    def get_yandex_scene_by_ha_effect(self, ha_effect):
        scenes = self.get_effect_map_from_config()

        for yandex_scene, names in scenes.items():
            if str(ha_effect) in names:
                return yandex_scene
        return None

    def get_ha_effect_by_yandex_scene(self, yandex_scene):
        scenes = self.get_effect_map_from_config()

        ha_effects = scenes[yandex_scene]
        for ha_effect in ha_effects:
            for am in self.state.attributes[light.ATTR_EFFECT_LIST]:
                if str(am) == ha_effect:
                    return ha_effect
        return None


@register_capability
class RgbCapability(_ColorSettingCapability):
    """RGB color functionality."""

    instance = 'rgb'

    @staticmethod
    def supported(domain, features, entity_config, attributes):
        """Test if state is supported."""
        return domain == light.DOMAIN and (
            features & light.SUPPORT_COLOR or light.COLOR_MODE_RGB in attributes.get(light.ATTR_SUPPORTED_COLOR_MODES, [])
        )

    def get_value(self):
        """Return the state value of this capability for this entity."""
        color = self.state.attributes.get(light.ATTR_RGB_COLOR)
        if color is None:
            return 0

        rgb = color[0]
        rgb = (rgb << 8) + color[1]
        rgb = (rgb << 8) + color[2]

        return rgb

    async def set_state(self, data, state):
        """Set device state."""
        red = (state['value'] >> 16) & 0xFF
        green = (state['value'] >> 8) & 0xFF
        blue = state['value'] & 0xFF

        await self.hass.services.async_call(
            light.DOMAIN,
            light.SERVICE_TURN_ON, {
                ATTR_ENTITY_ID: self.state.entity_id,
                light.ATTR_RGB_COLOR: (red, green, blue)
            }, blocking=True, context=data.context)

@register_capability
class TemperatureKCapability(_ColorSettingCapability):
    """Color temperature functionality."""

    instance = 'temperature_k'

    @staticmethod
    def supported(domain, features, entity_config, attributes):
        """Test if state is supported."""
        return domain == light.DOMAIN and (
            features & light.SUPPORT_COLOR_TEMP or light.color_temp_supported(attributes.get(light.ATTR_SUPPORTED_COLOR_MODES))
        )

    def get_value(self):
        """Return the state value of this capability for this entity."""

        return color_util.color_temperature_mired_to_kelvin(
            self.state.attributes.get(
                light.ATTR_COLOR_TEMP, 
                self.state.attributes.get(
                    light.ATTR_MAX_MIREDS, 
                    500
                )
            )
        )

    async def set_state(self, data, state):
        """Set device state."""
        await self.hass.services.async_call(
            light.DOMAIN,
            light.SERVICE_TURN_ON, {
                ATTR_ENTITY_ID: self.state.entity_id,
                light.ATTR_KELVIN: state['value']
            }, blocking=True, context=data.context)

@register_capability
class ColorSceneCapability(_ColorSettingCapability):
    """Color temperature functionality."""

    instance = 'scene'

    @staticmethod
    def supported(domain, features, entity_config, attributes):
        """Test if state is supported."""
        return domain == light.DOMAIN and features & light.SUPPORT_EFFECT

    def get_value(self):
        """Return the state value of this capability for this entity."""
        return self.get_yandex_scene_by_ha_effect(self.state.attributes.get(light.ATTR_EFFECT))

    async def set_state(self, data, state):
        """Set device state."""
        await self.hass.services.async_call(
            light.DOMAIN,
            light.SERVICE_TURN_ON, {
                ATTR_ENTITY_ID: self.state.entity_id,
                light.ATTR_EFFECT: self.get_ha_effect_by_yandex_scene(state['value']),
            }, blocking=True, context=data.context)


@register_capability
class CleanupModeCapability(_ModeCapability):
    """Vacuum cleanup mode functionality."""

    instance = 'cleanup_mode'

    # 101-105 xiaomi miio fan speeds
    modes_map = {
        'auto': {'auto', 'automatic', '102'},
        'turbo': {'turbo', 'high', 'performance', '104'},
        'min': {'min', 'mop'},
        'max': {'max', 'strong'},
        'express': {'express', '105'},
        'normal': {'normal', 'medium', 'middle', '103'},
        'quiet': {'quiet', 'low', 'min', 'silent', 'eco', '101'},
    }

    @staticmethod
    def supported(domain, features, entity_config, attributes):
        """Test if state is supported."""
        if domain == vacuum.DOMAIN:
            return features & vacuum.SUPPORT_FAN_SPEED
        return False

    def parameters(self):
        """Return parameters for a devices request."""
        if self.state.domain == vacuum.DOMAIN:
            speed_list = self.state.attributes.get(vacuum.ATTR_FAN_SPEED_LIST)
        else:
            speed_list = []

        speeds = []
        added = set()
        for ha_value in speed_list:
            value = self.get_yandex_mode_by_ha_mode(ha_value)
            if value is not None and value not in added:
                speeds.append({'value': value})
                added.add(value)

        return {
            'instance': self.instance,
            'modes': speeds
        }

    def get_ha_by_yandex_value(self, yandex_value):
        if self.state.domain == vacuum.DOMAIN:
            instance_speeds = self.state.attributes.get(vacuum.ATTR_FAN_SPEED_LIST)
        else:
            return None

        return self.get_ha_mode_by_yandex_mode(yandex_value, instance_speeds)

    def get_value(self):
        """Return the state value of this capability for this entity."""
        if self.state.domain == vacuum.DOMAIN:
            ha_value = self.state.attributes.get(vacuum.ATTR_FAN_SPEED)
        else:
            ha_value = None

        if ha_value is not None:
            yandex_value = self.get_yandex_mode_by_ha_mode(ha_value)
            if yandex_value is not None:
                return yandex_value

        modes = self.parameters()['modes']

        return modes[0]['value'] if len(modes) > 0 else 'auto'

    async def set_state(self, data, state):
        """Set device state."""
        value = self.get_ha_by_yandex_value(state['value'])

        if value is None:
            raise SmartHomeError(ERR_INVALID_VALUE, "Unsupported value")

        if self.state.domain == vacuum.DOMAIN:
            service = vacuum.SERVICE_SET_FAN_SPEED
            attr = vacuum.ATTR_FAN_SPEED
        else:
            raise SmartHomeError(ERR_INVALID_VALUE, "Unsupported domain")

        await self.hass.services.async_call(
            self.state.domain,
            service, {
                ATTR_ENTITY_ID: self.state.entity_id,
                attr: value
            }, blocking=True, context=data.context)<|MERGE_RESOLUTION|>--- conflicted
+++ resolved
@@ -423,22 +423,13 @@
     """Thermostat functionality"""
 
     instance = 'thermostat'
-<<<<<<< HEAD
+
     modes_map = {
         'heat': [climate.const.HVAC_MODE_HEAT],
         'cool': [climate.const.HVAC_MODE_COOL],
         'auto': [climate.const.HVAC_MODE_AUTO],
         'dry': [climate.const.HVAC_MODE_DRY],
         'fan_only': [climate.const.HVAC_MODE_FAN_ONLY],
-=======
-
-    modes_map = {
-        climate.const.HVAC_MODE_HEAT: 'heat',
-        climate.const.HVAC_MODE_COOL: 'cool',
-        climate.const.HVAC_MODE_AUTO: 'auto',
-        climate.const.HVAC_MODE_DRY: 'dry',
-        climate.const.HVAC_MODE_FAN_ONLY: 'fan_only'
->>>>>>> 14a66813
     }
 
     @staticmethod
@@ -473,7 +464,6 @@
         """Return the state value of this capability for this entity."""
         operation = self.state.state
 
-<<<<<<< HEAD
         if operation is not None:
             yandex_value = self.get_yandex_mode_by_ha_mode(operation)
             if yandex_value is not None:
@@ -481,18 +471,6 @@
 
         modes = self.parameters()['modes']
 
-=======
-        if operation is not None and operation in self.modes_map:
-            return self.modes_map[operation]
-
-        if operation is not None:
-            yandex_value = self.get_yandex_mode_by_ha_mode(operation)
-            if yandex_value is not None:
-                return yandex_value
-
-        modes = self.parameters()['modes']
-
->>>>>>> 14a66813
         return modes[0]['value'] if len(modes) > 0 else 'auto'
 
     async def set_state(self, data, state):
@@ -517,17 +495,10 @@
     instance = 'swing'
 
     modes_map = {
-<<<<<<< HEAD
         'vertical': [climate.const.SWING_VERTICAL],
         'horizontal': [climate.const.SWING_HORIZONTAL],
         'stationary': [climate.const.SWING_OFF],
         'auto': [climate.const.SWING_BOTH]
-=======
-        climate.const.SWING_VERTICAL: 'vertical',
-        climate.const.SWING_HORIZONTAL: 'horizontal',
-        climate.const.SWING_OFF: 'stationary',
-        climate.const.SWING_BOTH: 'auto'
->>>>>>> 14a66813
     }
 
     @staticmethod
@@ -559,12 +530,6 @@
         """Return the state value of this capability for this entity."""
         operation = self.state.attributes.get(climate.ATTR_SWING_MODE)
 
-<<<<<<< HEAD
-=======
-        if operation is not None and operation in self.modes_map:
-            return self.modes_map[operation]
-
->>>>>>> 14a66813
         if operation is not None:
             yandex_value = self.get_yandex_mode_by_ha_mode(operation)
             if yandex_value is not None:

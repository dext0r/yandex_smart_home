--- conflicted
+++ resolved
@@ -16,11 +16,7 @@
     sensor,
     switch,
     vacuum,
-<<<<<<< HEAD
     water_heater
-=======
-    water_heater,
->>>>>>> 3d47c16f
 )
 DOMAIN = 'yandex_smart_home'
 
@@ -98,7 +94,6 @@
     script.DOMAIN: TYPE_OTHER,
     switch.DOMAIN: TYPE_SWITCH,
     vacuum.DOMAIN: TYPE_VACUUM_CLEANER,
-    water_heater.DOMAIN: TYPE_KETTLE,
     sensor.DOMAIN: TYPE_SENSOR,
 }
 

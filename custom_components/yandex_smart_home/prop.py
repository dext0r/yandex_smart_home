"""Implement the Yandex Smart Home properties."""
import logging

from custom_components.yandex_smart_home.const import (
    ERR_DEVICE_NOT_FOUND,
    ERR_INVALID_VALUE,
    ERR_NOT_SUPPORTED_IN_CURRENT_MODE,
)
from custom_components.yandex_smart_home.error import SmartHomeError
from homeassistant.components import (
    climate,
    binary_sensor,
    sensor,
    vacuum,
)
from homeassistant.const import (
    ATTR_DEVICE_CLASS,
    ATTR_BATTERY_LEVEL,
    DEVICE_CLASS_HUMIDITY,
    DEVICE_CLASS_TEMPERATURE,
    STATE_UNAVAILABLE,
    STATE_ON,
    STATE_OFF,
    STATE_OPEN,
    STATE_CLOSED,
    STATE_UNKNOWN
)

from .const import (
    CONF_ENTITY_PROPERTY_TYPE,
    CONF_ENTITY_PROPERTY_ENTITY,
    CONF_ENTITY_PROPERTY_ATTRIBUTE
)

_LOGGER = logging.getLogger(__name__)

PREFIX_PROPERTIES = 'devices.properties.'
PROPERTY_FLOAT = PREFIX_PROPERTIES + 'float'
PROPERTY_BOOL = PREFIX_PROPERTIES + 'bool'

PROPERTIES = []


def register_property(property):
    """Decorate a function to register a property."""
    PROPERTIES.append(property)
    return property


class _Property:
    """Represents a Property."""

    type = ''
    instance = ''
    retrievable = True # default: для встроенного датчика доступен запрос состояния
    reportable = True # default: оповещение включено. Встроенный датчик оповещает платформу об изменении состояния

    def __init__(self, hass, state, entity_config):
        """Initialize a trait for a state."""
        self.hass = hass
        self.state = state
        self.entity_config = entity_config

    def description(self):
        """Return description for a devices request."""
        response = {
            'type': self.type,
            'retrievable': self.retrievable,
            'reportable': self.reportable,
        }
        parameters = self.parameters()
        if parameters is not None:
            response['parameters'] = parameters

        return response

    def get_state(self):
        """Return the state of this property for this entity."""
        return {
            'type': self.type,
            'state': {
                'instance': self.instance,
                'value': self.get_value()
            }
        }

    def parameters(self):
        """Return parameters for a devices request."""
        raise NotImplementedError

    def get_value(self):
        """Return the state value of this capability for this entity."""
        raise NotImplementedError

    @staticmethod
    def bool_value(value):
        """Return the bool value according to any type of value."""
<<<<<<< HEAD
        return True if value in {1, STATE_ON, STATE_OPEN, 'high', True} else False # 1/on/high/open/true
=======
        return value in [1, STATE_ON, STATE_OPEN, 'high', True] # 1/on/high/open/true
>>>>>>> d1d04b94

class _BoolProperty(_Property):
    type = PROPERTY_BOOL

    def parameters(self):
        return {
            'instance': self.instance
        }

    def get_value(self):
        value = False
        if self.state.domain == binary_sensor.DOMAIN:
            value = self.state.state

        if value in (STATE_UNAVAILABLE, STATE_UNKNOWN, None):
            raise SmartHomeError(ERR_NOT_SUPPORTED_IN_CURRENT_MODE, "Invalid value")

        return self.bool_value(value)

@register_property
class TemperatureProperty(_Property):
    type = PROPERTY_FLOAT
    instance = 'temperature'

    @staticmethod
    def supported(domain, features, entity_config, attributes):
        if domain == sensor.DOMAIN:
            return attributes.get(ATTR_DEVICE_CLASS) == DEVICE_CLASS_TEMPERATURE
        elif domain == climate.DOMAIN:
            return attributes.get(climate.ATTR_CURRENT_TEMPERATURE) is not None

        return False

    def parameters(self):
        return {
            'instance': self.instance,
            'unit': 'unit.temperature.celsius'
        }

    def get_value(self):
        value = 0.0
        if self.state.domain == sensor.DOMAIN:
            value = self.state.state
        elif self.state.domain == climate.DOMAIN:
            value = self.state.attributes.get(climate.ATTR_CURRENT_TEMPERATURE)

        if value in (STATE_UNAVAILABLE, STATE_UNKNOWN, None):
            raise SmartHomeError(ERR_NOT_SUPPORTED_IN_CURRENT_MODE, "Invalid value")

        return float(value)


@register_property
class HumidityProperty(_Property):
    type = PROPERTY_FLOAT
    instance = 'humidity'

    @staticmethod
    def supported(domain, features, entity_config, attributes):
        if domain == sensor.DOMAIN:
            return attributes.get(ATTR_DEVICE_CLASS) == DEVICE_CLASS_HUMIDITY
        elif domain == climate.DOMAIN:
            return attributes.get(climate.ATTR_CURRENT_HUMIDITY) is not None

        return False

    def parameters(self):
        return {
            'instance': self.instance,
            'unit': 'unit.percent'
        }

    def get_value(self):
        value = 0
        if self.state.domain == sensor.DOMAIN:
            value = self.state.state
        elif self.state.domain == climate.DOMAIN:
            value = self.state.attributes.get(climate.ATTR_CURRENT_HUMIDITY)

        if value in (STATE_UNAVAILABLE, STATE_UNKNOWN, None):
            raise SmartHomeError(ERR_NOT_SUPPORTED_IN_CURRENT_MODE, "Invalid value")

        return float(value)


@register_property
class BatteryProperty(_Property):
    type = PROPERTY_FLOAT
    instance = 'battery_level'

    @staticmethod
    def supported(domain, features, entity_config, attributes):
        if domain == vacuum.DOMAIN:
            return vacuum.ATTR_BATTERY_LEVEL in attributes
        elif domain == sensor.DOMAIN or domain == binary_sensor.DOMAIN: 
            return attributes.get(ATTR_BATTERY_LEVEL) is not None

        return False

    def parameters(self):
        return {
            'instance': self.instance,
            'unit': 'unit.percent'
        }

    def get_value(self):
        value = 0
        if self.state.domain == vacuum.DOMAIN:
            value = self.state.attributes.get(vacuum.ATTR_BATTERY_LEVEL)
        elif self.state.domain == sensor.DOMAIN or self.state.domain == binary_sensor.DOMAIN:
            value = self.state.attributes.get(ATTR_BATTERY_LEVEL)
			
        if value in (STATE_UNAVAILABLE, STATE_UNKNOWN, None):
            raise SmartHomeError(ERR_NOT_SUPPORTED_IN_CURRENT_MODE, "Invalid value")

        return float(value)

@register_property
class MagnetProperty(_BoolProperty):
    instance = 'magnet'

    @staticmethod
    def supported(domain, features, entity_config, attributes):
        if domain == binary_sensor.DOMAIN:
            return attributes.get(ATTR_DEVICE_CLASS) == 'opening'

        return False

@register_property
class MotionProperty(_BoolProperty):
    instance = 'motion'

    @staticmethod
    def supported(domain, features, entity_config, attributes):
        if domain == binary_sensor.DOMAIN:
            return attributes.get(ATTR_DEVICE_CLASS) == 'motion'

        return False

class CustomEntityProperty(_Property):
    """Represents a Property."""

    instance_unit = {
        'humidity': 'unit.percent',
        'temperature': 'unit.temperature.celsius',
        'water_level': 'unit.percent',
        'co2_level': 'unit.ppm',
        'power': 'unit.watt',
        'voltage': 'unit.volt',
        'battery_level': 'unit.percent',
        'amperage': 'unit.ampere'}

    def __init__(self, hass, state, entity_config, property_config):
        super().__init__(hass, state, entity_config)

        self.hass = hass
        self.state = state
        self.entity_config = entity_config
        self.property_config = property_config
        self.type = PROPERTY_FLOAT
        self.instance = property_config.get(CONF_ENTITY_PROPERTY_TYPE)

        if CONF_ENTITY_PROPERTY_ENTITY in self.property_config:
            property_entity_id = self.property_config.get(CONF_ENTITY_PROPERTY_ENTITY)
            entity = self.hass.states.get(property_entity_id)
            if entity is None:
                _LOGGER.error(f'Entity not found: {property_entity_id}')
                raise SmartHomeError(ERR_DEVICE_NOT_FOUND, "Entity not found")

            if entity.domain == binary_sensor.DOMAIN:
                self.type = PROPERTY_BOOL

    def parameters(self):
        if self.instance in self.instance_unit:
            unit = self.instance_unit[self.instance]
            return {'instance': self.instance, 'unit': unit}
        elif self.type == PROPERTY_BOOL:
            return {'instance': self.instance}

        raise SmartHomeError(ERR_NOT_SUPPORTED_IN_CURRENT_MODE, "unit not found for type: {}".format(self.instance))

    def get_value(self):
        value = 0
        attribute = None

        if CONF_ENTITY_PROPERTY_ATTRIBUTE in self.property_config:
            attribute = self.property_config.get(CONF_ENTITY_PROPERTY_ATTRIBUTE)

        if CONF_ENTITY_PROPERTY_ENTITY in self.property_config:
            property_entity_id = self.property_config.get(CONF_ENTITY_PROPERTY_ENTITY)
            entity = self.hass.states.get(property_entity_id)
            if entity is None:
                _LOGGER.error(f'Entity not found: {property_entity_id}')
                raise SmartHomeError(ERR_DEVICE_NOT_FOUND, "Entity not found")

            if attribute:
                value = entity.attributes.get(attribute)
            else:
                value = entity.state

            if value in (STATE_UNAVAILABLE, STATE_UNKNOWN, None):
                _LOGGER.error(f'Invalid value: {entity}')
                raise SmartHomeError(ERR_INVALID_VALUE, "Invalid value")
            return float(value) if self.type != PROPERTY_BOOL else self.bool_value(value)

        if attribute:
            value = self.state.attributes.get(attribute)

        return float(value) if self.type != PROPERTY_BOOL else self.bool_value(value)<|MERGE_RESOLUTION|>--- conflicted
+++ resolved
@@ -53,7 +53,7 @@
     type = ''
     instance = ''
     retrievable = True # default: для встроенного датчика доступен запрос состояния
-    reportable = True # default: оповещение включено. Встроенный датчик оповещает платформу об изменении состояния
+    reportable = False # default: оповещение выключено. Встроенный датчик не оповещает платформу об изменении состояния
 
     def __init__(self, hass, state, entity_config):
         """Initialize a trait for a state."""
@@ -95,11 +95,7 @@
     @staticmethod
     def bool_value(value):
         """Return the bool value according to any type of value."""
-<<<<<<< HEAD
-        return True if value in {1, STATE_ON, STATE_OPEN, 'high', True} else False # 1/on/high/open/true
-=======
         return value in [1, STATE_ON, STATE_OPEN, 'high', True] # 1/on/high/open/true
->>>>>>> d1d04b94
 
 class _BoolProperty(_Property):
     type = PROPERTY_BOOL
